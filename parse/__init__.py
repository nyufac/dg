import ast

from . import core
from . import tree
from .core import Parser as r

<<<<<<< HEAD
SIG_CLOSURE_END = tree.Internal()
=======
SIG_CLOSURE_END      = tree.Internal()
SIG_EXPRESSION_BREAK = tree.Internal()
>>>>>>> 3190f394

STATE_AFTER_OBJECT = core.STATE_CUSTOM << 0


@r.token(r'', core.STATE_AT_FILE_START)
#
# bof = ^^
#
def bof(stream, token):

    stream.state |= core.STATE_AT_LINE_START
    return do(stream, token, indented=True)


@r.token(r'\s*\n')
#
# soft_break = ( ( comment, '\n' ) *, comment ) ?, '\n'
#
<<<<<<< HEAD
def soft_break(stream, token: r'\s*(?:#.*?\s*)*(\n)'):

    return operator(stream, token) if stream.state & STATE_AFTER_OBJECT \
      else [tree.Link('\n')]
=======
def separator(stream, token):

    yield SIG_EXPRESSION_BREAK


@r.token(r'\s*#[^\n]*')
#
# comment = '#', < anything but '\n' > *
#
def comment(stream, token):

    # Note that any indentation strictly before a comment is ignored.
    return ()
>>>>>>> 3190f394


@r.token(r' *', core.STATE_AT_LINE_START)
#
# indent = ^ ( ' ' | '\t' ) *
#
def indent(stream, token):

    indent = len(token.group())

    if indent > stream.indent[-1]:

        stream.indent.append(indent)
      # yield from do(stream, token, indented=True)
        for _ in do(stream, token, indented=True): yield _
        return

    while indent != stream.indent.pop():

        yield SIG_CLOSURE_END
        stream.indent or stream.error('no matching indentation level', after=True)

    stream.indent.append(indent)


@r.token(r'', core.STATE_AT_FILE_END)
@r.token(r'\)')
#
# end = ')' | $
#
def end(stream, token):

    yield SIG_CLOSURE_END


@r.token(r'`\w+`|[!$%&*-/:<-@\\^|~]+|if|unless|else|and|or', STATE_AFTER_OBJECT)
#
# operator = < ascii punctuation > + | ( '`', word, '`' ) | word_op
#
# word = ( < alphanumeric > | '_' ) +
# word_op = 'if' | 'else' | 'unless' | 'or' | 'and'
#
<<<<<<< HEAD
def operator(stream: STATE_AFTER_OBJECT, token: r'(`\w+`|[!$%&*-/:<-@\\^|~]+|if|unless|else|and|or)'):
=======
def operator(stream, token):
>>>>>>> 3190f394

    stream.state &= ~STATE_AFTER_OBJECT

    lhs = stream.stack
    dedent = getattr(lhs[-1], 'indented', False)

    while not dedent and isinstance(lhs[-1], tree.Expression):

        lhs = lhs[-1]
        dedent |= len(lhs) < 3 or getattr(lhs[-1], 'indented', False)

    br  = None
    op  = token.group(1).strip('`') if token else '\n' if dedent else ''
    op  = stream.located(tree.Link(op))
    lhs = stream.stack
    rhs = next(stream)
    rhsless = False

    while isinstance(rhs, tree.Link) and rhs == '\n':

        br  = rhs
        rhs = next(stream)  # Skip soft breaks.

    # rhsless is true:   `(lhs R)` or `lhs R \n not_rhs`
    # rhsless is false:  `lhs R rhs` or `lhs R \n indented_block`
    if isinstance(rhs, tree.Internal):

<<<<<<< HEAD
        yield rhs
        rhsless = True

        if op == '\n':

            # Chaining a single expression doesn't make sense.
            return

    elif token and br is not None and op != '\n' and not getattr(rhs, 'indented', False):
=======
        # A block end was encountered.
        yield rhs
        rhsless = True

    elif token and br and not getattr(rhs, 'indented', False):
>>>>>>> 3190f394

        # The operator was followed by something other than an object or
        # an indented block.
        yield rhs
        rhsless = True

    while isinstance(lhs[-1], tree.Expression) and stream.has_priority(op, lhs[-1][0]):

        lhs = lhs[-1]

    # `R`         <=> `Op R`
    # `R rhs`     <=> `Call (Link R) (Link rhs)`
    # `lhs R`     <=> `Op R (Link lhs)`
    # `lhs R rhs` <=> `Op R (Link lhs) (Link rhs)`
    e = tree.Expression((op, lhs.pop()) if rhsless else (op, lhs.pop(), rhs))
    lhs.append(stream.located(e))

    stream.state |= STATE_AFTER_OBJECT


@r.token('\(')
#
# do = '('
#
def do(stream, token, indented=False):

    state_backup = stream.state & STATE_AFTER_OBJECT
    stack_backup = stream.stack

    stream.state &= ~STATE_AFTER_OBJECT
    stream.stack = tree.Closure()
    stream.stack.indented = indented

    for item in stream:

        if item is SIG_CLOSURE_END:

            (
                not indented
                and stream.state & core.STATE_AT_FILE_END
                and stream.error('non-closed block at EOF')
            )

            break

<<<<<<< HEAD
=======
        elif item is SIG_EXPRESSION_BREAK:

            stream.state &= ~STATE_AFTER_OBJECT

>>>>>>> 3190f394
        elif stream.state & STATE_AFTER_OBJECT:

            # Two objects in a row should be joined with an empty operator.
            stream.repeat.appendleft(item)
          # yield from operator(stream, None)
            for _ in operator(stream, None): yield _

        else:

            stream.stack.append(item)
            stream.state |= STATE_AFTER_OBJECT

    # These SIG_CLOSURE_END are put there by `indent` when it unindents
    # for more than one level. All other stuff should have been handled.
    assert not set(stream.repeat) - {SIG_CLOSURE_END}

    yield stream.stack
    # If we don't do that, outer blocks will receive SIG_CLOSURE_END
    # from `indent` before they get to this block. That may have some...
    # unexpected results, such as *inner* blocks going to the *outermost*
    # expression.
    stream.repeat.appendleft(stream.repeat.pop())

    stream.state &= ~STATE_AFTER_OBJECT
    stream.state |= state_backup
    stream.stack = stack_backup


@r.token(r'0b([0-1]+)')
#
# int2 = '0b', ( '0' .. '1' ) +
#
def int2(stream, token):

    yield int(token.group(1), 2)


@r.token(r'0o([0-7]+)')
#
# int8 = '0o', ( '0' .. '7' ) +
#
def int8(stream, token):

    yield int(token.group(1), 8)


@r.token(r'0x([0-9a-fA-F]+)')
#
# int16 = '0x', ( '0' .. '9' | 'a' .. 'f' | 'A' .. 'F' ) +
#
def int16(stream, token):

    yield int(token.group(1), 16)


@r.token(r'([+-]?)([0-9]+)(?:\.([0-9]+))?(?:[eE]([+-]?[0-9]+))?(j|J)?')
#
# number = int10, ( '.', int10 ) ?, ( [eE], [+-] ?, intpart ) ?, [jJ] ?
#
# int10  = ( '0' .. '9' ) +
#
def number(stream, token):

    sign, integral, fraction, exponent, imag = token.groups()
    exponent = int(exponent or 0)
    fraction = int(fraction) / 10 ** (len(fraction) - exponent) if fraction else 0
    integral = int(integral) * 10 ** exponent
    yield (integral + fraction) * (1j if imag else 1) * (-1 if sign == '-' else 1)


@r.token(r'(b?r?)([\'"]{3}|"|\')((?:\\?.)*?)\2')
#
# string = 'r' ?, 'b' ?, ( sq_string | dq_string | sq_string_m | dq_string_m )
#
# sq_string = "'", ( '\\' ?, < any character > ) * ?, "'"
# dq_string = '"', ( '\\' ?,  < any character > ) * ?, '"'
# sq_string_m = "'''", ( '\\' ?, < any character > ) * ?, "'''"
# dq_string_m = '"""', ( '\\' ?,  < any character > ) * ?, '"""'
#
def string(stream, token):

    g = token.group(2) * (4 - len(token.group(2)))
    yield ast.literal_eval('{1}{0}{3}{0}'.format(g, *token.groups()))


@r.token(r'"|\'')
#
# string_err = "'" | '"'
#
def string_err(stream, token):

    stream.error('unclosed string literal')


@r.token(r'\w+|[!$%&*-/:<-@\\^|~]+|`\w+`')
#
# link = word | operator
#
def link(stream, token):

    yield tree.Link(token.group().strip('`'))


@r.token('\s')
#
# whitespace = < whitespace >
#
def whitespace(stream, token):

    return ()


@r.token()
def error(stream, token):

    stream.error('invalid input')<|MERGE_RESOLUTION|>--- conflicted
+++ resolved
@@ -4,12 +4,7 @@
 from . import tree
 from .core import Parser as r
 
-<<<<<<< HEAD
 SIG_CLOSURE_END = tree.Internal()
-=======
-SIG_CLOSURE_END      = tree.Internal()
-SIG_EXPRESSION_BREAK = tree.Internal()
->>>>>>> 3190f394
 
 STATE_AFTER_OBJECT = core.STATE_CUSTOM << 0
 
@@ -24,30 +19,14 @@
     return do(stream, token, indented=True)
 
 
-@r.token(r'\s*\n')
+@r.token(r'\s*(?:#.*?\s*)*(\n)')
 #
 # soft_break = ( ( comment, '\n' ) *, comment ) ?, '\n'
 #
-<<<<<<< HEAD
-def soft_break(stream, token: r'\s*(?:#.*?\s*)*(\n)'):
+def soft_break(stream, token):
 
     return operator(stream, token) if stream.state & STATE_AFTER_OBJECT \
       else [tree.Link('\n')]
-=======
-def separator(stream, token):
-
-    yield SIG_EXPRESSION_BREAK
-
-
-@r.token(r'\s*#[^\n]*')
-#
-# comment = '#', < anything but '\n' > *
-#
-def comment(stream, token):
-
-    # Note that any indentation strictly before a comment is ignored.
-    return ()
->>>>>>> 3190f394
 
 
 @r.token(r' *', core.STATE_AT_LINE_START)
@@ -83,18 +62,14 @@
     yield SIG_CLOSURE_END
 
 
-@r.token(r'`\w+`|[!$%&*-/:<-@\\^|~]+|if|unless|else|and|or', STATE_AFTER_OBJECT)
-#
-# operator = < ascii punctuation > + | ( '`', word, '`' ) | word_op
+@r.token(r'(`\w+`|[!$%&*+\--/:<-@\\^|~]+|,+|if|unless|else|and|or)', STATE_AFTER_OBJECT)
+#
+# operator = < ascii punctuation > + | ',' + | ( '`', word, '`' ) | word_op
 #
 # word = ( < alphanumeric > | '_' ) +
 # word_op = 'if' | 'else' | 'unless' | 'or' | 'and'
 #
-<<<<<<< HEAD
-def operator(stream: STATE_AFTER_OBJECT, token: r'(`\w+`|[!$%&*-/:<-@\\^|~]+|if|unless|else|and|or)'):
-=======
 def operator(stream, token):
->>>>>>> 3190f394
 
     stream.state &= ~STATE_AFTER_OBJECT
 
@@ -122,7 +97,6 @@
     # rhsless is false:  `lhs R rhs` or `lhs R \n indented_block`
     if isinstance(rhs, tree.Internal):
 
-<<<<<<< HEAD
         yield rhs
         rhsless = True
 
@@ -132,13 +106,6 @@
             return
 
     elif token and br is not None and op != '\n' and not getattr(rhs, 'indented', False):
-=======
-        # A block end was encountered.
-        yield rhs
-        rhsless = True
-
-    elif token and br and not getattr(rhs, 'indented', False):
->>>>>>> 3190f394
 
         # The operator was followed by something other than an object or
         # an indented block.
@@ -184,13 +151,6 @@
 
             break
 
-<<<<<<< HEAD
-=======
-        elif item is SIG_EXPRESSION_BREAK:
-
-            stream.state &= ~STATE_AFTER_OBJECT
-
->>>>>>> 3190f394
         elif stream.state & STATE_AFTER_OBJECT:
 
             # Two objects in a row should be joined with an empty operator.
@@ -285,7 +245,7 @@
     stream.error('unclosed string literal')
 
 
-@r.token(r'\w+|[!$%&*-/:<-@\\^|~]+|`\w+`')
+@r.token(r'\w+|[!$%&*+\--/:<-@\\^|~]+|,+|`\w+`')
 #
 # link = word | operator
 #
