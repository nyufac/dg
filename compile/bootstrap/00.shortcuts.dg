builtins  = new import
operator  = new import
functools = new import
itertools = new import
importlib = new import

# Choose a function based on the number of arguments.
varary = (*fs) -> (*xs) -> (fs !! (len xs > 1)) (*): xs

# Reduce a varary left-fixed operator to a binary one.
reduce = f -> (a, *xs) -> foldl f xs a


<<<<<<< HEAD
builtins.new  = builtins.call = builtins.($) = builtins.(:) = (f, *xs) -> f (*): xs
builtins.(,)  = builtins.tuple' = (*xs) -> xs
=======
builtins.new  = builtins.call = builtins.($) = (f, *xs) -> f (*): xs
builtins.(,)  = (*xs) -> xs
>>>>>>> 0d248ecd

builtins.(<)  = reduce operator.lt
builtins.(<=) = reduce operator.le
builtins.(==) = reduce operator.eq
builtins.(!=) = reduce operator.ne
builtins.(>)  = reduce operator.gt
builtins.(>=) = reduce operator.ge
builtins.(is) = reduce operator.is_
builtins.(in) = reduce (a, b) -> (operator.contains b a)

builtins.not  = reduce operator.not_
builtins.(~)  = reduce operator.invert
builtins.(+)  = varary operator.pos (reduce operator.add)
builtins.(-)  = varary operator.neg (reduce operator.sub)
builtins.(*)  = reduce operator.mul
builtins.(**) = reduce operator.pow
builtins.(/)  = reduce operator.truediv
builtins.(//) = reduce operator.floordiv
builtins.(%)  = reduce operator.mod
builtins.(!!) = reduce operator.getitem
builtins.(!@) = (a, *xs) -> (!!) a (*): (itertools.starmap slice xs)
builtins.(&)  = reduce operator.and_
builtins.(^)  = reduce operator.xor
builtins.(|)  = reduce operator.or_
builtins.(<<) = reduce operator.lshift
builtins.(>>) = reduce operator.rshift

# Shorthand type constructors (e.g. `new set' a b`  <=> `new set (a, b)`.)
# These allow to use line continuation neatly.
builtins.set'   = (*xs) -> set  xs
builtins.list'  = (*xs) -> list xs
builtins.dict'  = (*xs, **ys) -> dict xs (**): ys

builtins.import = importlib.import_module
builtins.bind   = functools.partial
builtins.foldl  = functools.reduce
# FIXME should also define foldr (and scanl (and scanr, lol.))
# Not-actually-operators.
builtins.(...)  = Ellipsis
builtins.(..)   = range
builtins.(::)   = (a, *xs) -> a `isinstance` xs<|MERGE_RESOLUTION|>--- conflicted
+++ resolved
@@ -11,13 +11,8 @@
 reduce = f -> (a, *xs) -> foldl f xs a
 
 
-<<<<<<< HEAD
-builtins.new  = builtins.call = builtins.($) = builtins.(:) = (f, *xs) -> f (*): xs
+builtins.new  = builtins.call = builtins.($) = (f, *xs) -> f (*): xs
 builtins.(,)  = builtins.tuple' = (*xs) -> xs
-=======
-builtins.new  = builtins.call = builtins.($) = (f, *xs) -> f (*): xs
-builtins.(,)  = (*xs) -> xs
->>>>>>> 0d248ecd
 
 builtins.(<)  = reduce operator.lt
 builtins.(<=) = reduce operator.le
